// -*- mode: java; c-basic-offset: 2; -*-
// Copyright 2009-2011 Google, All Rights reserved
// Copyright 2011-2012 MIT, All rights reserved
// Released under the MIT License https://raw.github.com/mit-cml/app-inventor/master/mitlicense.txt
package com.google.appinventor.components.common;

/**
 * Constants for specifying which
 * {@link com.google.appinventor.client.widgets.properties.PropertyEditor PropertyEditor}
 * should be used for modifying a property value within the Designer.  This is used within
 * {@link com.google.appinventor.components.annotations.DesignerProperty#editorType()}.
 */
public class PropertyTypeConstants {
  private PropertyTypeConstants() {}

  /**
   * User-uploaded assets.
   * @see
   * com.google.appinventor.client.editor.youngandroid.properties.YoungAndroidAssetSelectorPropertyEditor
   */
  public static final String PROPERTY_TYPE_ASSET = "asset";

  /**
   * Instances of {@link com.google.appinventor.components.runtime.BluetoothClient}
   * in the current project.
   */
  public static final String PROPERTY_TYPE_BLUETOOTHCLIENT = "BluetoothClient";

  /**
   * Boolean values.
   * @see
   * com.google.appinventor.client.editor.youngandroid.properties.YoungAndroidBooleanPropertyEditor
   */
  public static final String PROPERTY_TYPE_BOOLEAN = "boolean";

  /**
   * Arrangement alignment.
   * @see
   * com.google.appinventor.client.editor.youngandroid.properties.YoungAndroidHorizontalAlignmentChoicePropertyEditor
   */
  public static final String PROPERTY_TYPE_HORIZONTAL_ALIGNMENT = "horizontal_alignment";
  public static final String PROPERTY_TYPE_VERTICAL_ALIGNMENT = "vertical_alignment";

  /**
   * Accelerometer sensitivity.
   * @see
   * com.google.appinventor.client.editor.youngandroid.properties.YoungAndroidAccelerometerSensitvityChoicePropertyEditor
   */
  public static final String PROPERTY_TYPE_ACCELEROMETER_SENSITIVITY = "accelerometer_sensitivity";

  /**
   * Button shapes.
   * @see
   * com.google.appinventor.client.editor.youngandroid.properties.YoungAndroidButtonShapeChoicePropertyEditor
   */
  public static final String PROPERTY_TYPE_BUTTON_SHAPE = "button_shape";

  /**
   * Any of the colors specified in {@link
   * com.google.appinventor.client.editor.youngandroid.properties.YoungAndroidColorChoicePropertyEditor}.
   */
  public static final String PROPERTY_TYPE_COLOR = "color";

  /**
   * Component instances in the current project.
   * @see
   * com.google.appinventor.client.editor.youngandroid.properties.YoungAndroidComponentSelectorPropertyEditor
   */
  public static final String PROPERTY_TYPE_COMPONENT = "component";

  /**
   * Floating-point values.
   * @see com.google.appinventor.client.widgets.properties.FloatPropertyEditor
   */
  public static final String PROPERTY_TYPE_FLOAT = "float";

  /**
   * Integer values.
   * @see com.google.appinventor.client.widgets.properties.IntegerPropertyEditor
   */
  public static final String PROPERTY_TYPE_INTEGER = "integer";

  /**
   * Lego NXT sensor ports.
   * @see
   * com.google.appinventor.client.editor.youngandroid.properties.YoungAndroidLegoNxtSensorPortChoicePropertyEditor
   */
  public static final String PROPERTY_TYPE_LEGO_NXT_SENSOR_PORT = "lego_nxt_sensor_port";

  /**
   * Colors recognizable by Lego NXT sensors.
   * @see
   * com.google.appinventor.client.editor.youngandroid.properties.YoungAndroidColorChoicePropertyEditor#NXT_GENERATED_COLORS
   */
  public static final String PROPERTY_TYPE_LEGO_NXT_GENERATED_COLOR = "lego_nxt_generated_color";

  /**
   * Non-negative (positive or zero) floating-point values.
   * @see com.google.appinventor.client.widgets.properties.NonNegativeFloatPropertyEditor
   */
  public static final String PROPERTY_TYPE_NON_NEGATIVE_FLOAT = "non_negative_float";

  /**
   * Non-negative (positive or zero) integers.
   * @see com.google.appinventor.client.widgets.properties.NonNegativeIntegerPropertyEditor
   */
  public static final String PROPERTY_TYPE_NON_NEGATIVE_INTEGER = "non_negative_integer";

  /**
   * Choices of screen orientations offered by {@link
   * com.google.appinventor.client.editor.youngandroid.properties.YoungAndroidScreenOrientationChoicePropertyEditor}.
   */
  public static final String PROPERTY_TYPE_SCREEN_ORIENTATION = "screen_orientation";

  /**
   * Choices of screen animations offered by {@link
   * com.google.appinventor.client.editor.youngandroid.properties.YoungAndroidScreenAnimationChoicePropertyEditor}.
   */
  public static final String PROPERTY_TYPE_SCREEN_ANIMATION = "screen_animation";

   /**
    * Minimum distance interval, in meters, that the location sensor will try to use
    * for sending out location updates. See {@link com.google.appinventor.components.runtime.LocationSensor}.
    */
  public static final String PROPERTY_TYPE_SENSOR_DIST_INTERVAL = "sensor_dist_interval";

  /**
   * Minimum time interval, in milliseconds, that the location sensor use to send out
   * location updates. See {@link com.google.appinventor.components.runtime.LocationSensor}.
   */
  public static final String PROPERTY_TYPE_SENSOR_TIME_INTERVAL = "sensor_time_interval";

  /**
   * Strings.  This has the same effect as, but is preferred in component
   * definitions to, {@link #PROPERTY_TYPE_TEXT}).
   * @see com.google.appinventor.client.widgets.properties.StringPropertyEditor
   */
  public static final String PROPERTY_TYPE_STRING = "string";

 /**
  * Text.  This has the same effect as {@link #PROPERTY_TYPE_STRING}, which
  * is preferred everywhere except as the default value for {@link
  * com.google.appinventor.components.annotations.DesignerProperty#editorType}.
  * @see com.google.appinventor.client.widgets.properties.TextPropertyEditor
  */
  public static final String PROPERTY_TYPE_TEXT = "text";

  /**
   * Choices of text alignment (left, center, right) offered by {@link
   * com.google.appinventor.client.editor.youngandroid.properties.YoungAndroidAlignmentChoicePropertyEditor}.
   */
  public static final String PROPERTY_TYPE_TEXTALIGNMENT = "textalignment";

  /**
   * Choices of toast display length (short, long) offered by {@link
   * com.google.appinventor.client.editor.youngandroid.properties.YoungAndroidToastLengthChoicePropertyEditor}.
   */
  public static final String PROPERTY_TYPE_TOAST_LENGTH = "toast_length";
<<<<<<< HEAD
  
=======

>>>>>>> 8198ca61
  /**
   * Choices of typefaces offered by {@link
   * com.google.appinventor.client.editor.youngandroid.properties.YoungAndroidFontTypefaceChoicePropertyEditor}.
   */
  public static final String PROPERTY_TYPE_TYPEFACE = "typeface";

  /**
   * Choices of visibility for view components offered by {@link
   * com.google.appinventor.client.editor.youngandroid.properties.YoungAndroidVisibilityChoicePropertyEditor}.
   */
  public static final String PROPERTY_TYPE_VISIBILITY = "visibility";

  /**
   * Choices of Text Receiving options. {@link
   * com.google.appinventor.client.editor.youngandroid.properties.YoungAndroidTextReceivingPropertyEditor}.
   */
  public static final String PROPERTY_TYPE_TEXT_RECEIVING = "text_receiving";

}<|MERGE_RESOLUTION|>--- conflicted
+++ resolved
@@ -156,11 +156,7 @@
    * com.google.appinventor.client.editor.youngandroid.properties.YoungAndroidToastLengthChoicePropertyEditor}.
    */
   public static final String PROPERTY_TYPE_TOAST_LENGTH = "toast_length";
-<<<<<<< HEAD
-  
-=======
 
->>>>>>> 8198ca61
   /**
    * Choices of typefaces offered by {@link
    * com.google.appinventor.client.editor.youngandroid.properties.YoungAndroidFontTypefaceChoicePropertyEditor}.
