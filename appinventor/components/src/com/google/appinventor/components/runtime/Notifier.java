--- conflicted
+++ resolved
@@ -68,23 +68,13 @@
 
   //Length of Notifier message display
   private int notifierLength = Component.TOAST_LENGTH_LONG;
-<<<<<<< HEAD
-  
+
   // Notifier background color
   private int backgroundColor = Color.DKGRAY;
-  
+
   // Notifier text color
   private int textColor = Color.WHITE;
-  
-=======
-
-  // Notifier background color
-  private int backgroundColor = Color.DKGRAY;
-
-  // Notifier text color
-  private int textColor = Color.WHITE;
-
->>>>>>> 8198ca61
+
   /**
    * Creates a new Notifier component.
    *
@@ -266,11 +256,7 @@
       }
     });
   }
-<<<<<<< HEAD
-  
-=======
-
->>>>>>> 8198ca61
+
   /**
    * Sets the length of time that the Toast is shown -- either "short" or "long".
    *
@@ -282,15 +268,9 @@
   @SimpleProperty(
       userVisible = false)
   public void NotifierLength(int length){
-<<<<<<< HEAD
-  		notifierLength = length;
-  }
-  
-=======
     notifierLength = length;
   }
 
->>>>>>> 8198ca61
   /**
    * Specifies the Toast's background color as an alpha-red-green-blue
    * integer.
@@ -303,12 +283,7 @@
   public void BackgroundColor(int argb) {
     backgroundColor = argb;
   }
-<<<<<<< HEAD
-  
-  
-=======
-
->>>>>>> 8198ca61
+
   /**
    * Returns the Toast's text color as an alpha-red-green-blue
    * integer.
@@ -333,11 +308,7 @@
   public void TextColor(int argb) {
     textColor = argb;
   }
-<<<<<<< HEAD
-  
-=======
-
->>>>>>> 8198ca61
+
   // show a toast using a TextView, which allows us to set the
   // font size.  The default toast is too small.
   private void toastNow (String message) {
