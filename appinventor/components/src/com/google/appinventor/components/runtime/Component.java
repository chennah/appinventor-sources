--- conflicted
+++ resolved
@@ -113,11 +113,7 @@
    */
   static final int TOAST_LENGTH_SHORT = 0;
   static final int TOAST_LENGTH_LONG = 1;
-<<<<<<< HEAD
-  
-=======
 
->>>>>>> 8198ca61
   /*
    * Screen direction constants.
    * Observe that opposite directions have the same magnitude but opposite signs.
